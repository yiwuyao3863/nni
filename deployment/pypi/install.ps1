--- conflicted
+++ resolved
@@ -68,12 +68,11 @@
 
 $env:PATH = $NNI_NODE_FOLDER+';'+$env:PATH
 cd $CWD\..\..\src\nni_manager
-<<<<<<< HEAD
-cmd /c $NNI_YARN
-cmd /c $NNI_YARN build
-cd $CWD\..\..\src\webui 
-cmd /c $NNI_YARN
-cmd /c $NNI_YARN build
+yarn
+yarn build
+cd $CWD\..\..\src\webui
+yarn
+yarn build
 
 # Building Aether Client
 cd $CWD\..\..\src\nni_manager\training_service\aether\cslib
@@ -84,13 +83,6 @@
 cmd /c $NNI_NUGET restore
 cmd /c 'msbuild -Property:Configure=Release;OutputPath=..\..\..\dist\aether'
 
-=======
-yarn
-yarn build
-cd $CWD\..\..\src\webui
-yarn
-yarn build
->>>>>>> a373dbcb
 if(Test-Path $CWD\nni){
     Remove-Item $CWD\nni -Recurse -Force
 }
