--- conflicted
+++ resolved
@@ -64,14 +64,7 @@
         Return None if nothing is found
         '''
         def _generate_installation_path(sitepackages_path):
-<<<<<<< HEAD
-            if sys.platform == "win32":
-                python_dir = str(Path(sitepackages_path))
-            else:
-                python_dir = str(Path(sitepackages_path).parents[2])
-=======
             python_dir = get_python_dir(sitepackages_path)
->>>>>>> 44f99026
             entry_file = os.path.join(python_dir, 'nni', 'main.js')
             if os.path.isfile(entry_file):
                 return python_dir
