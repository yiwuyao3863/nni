# QuickStart

## Installation

We support Linux MacOS and Windows in current stage, Ubuntu 16.04 or higher, MacOS 10.14.1 and Windows 10.1809 are tested and supported. Simply run the following `pip install` in an environment that has `python >= 3.5`.
#### Linux and MacOS

```bash
    python3 -m pip install --upgrade nni
```

#### Windows
<<<<<<< HEAD
If you are using NNI on Windows, you need run below PowerShell command as administrator at first time.
```bash
    Set-ExecutionPolicy -ExecutionPolicy Unrestricted
```
Then install nni through pip:
=======

>>>>>>> a373dbcb
```bash
    python -m pip install --upgrade nni
```

Note:

* For Linux and MacOS `--user` can be added if you want to install NNI in your home directory, which does not require any special privileges.
* If there is any error like `Segmentation fault`, please refer to [FAQ](FAQ.md)
* For the `system requirements` of NNI, please refer to [Install NNI](Installation.md)

## "Hello World" example on MNIST

NNI is a toolkit to help users run automated machine learning experiments. It can automatically do the cyclic process of getting hyperparameters, running trials, testing results, tuning hyperparameters. Now, we show how to use NNI to help you find the optimal hyperparameters.

Here is an example script to train a CNN on MNIST dataset **without NNI**:

```python
def run_trial(params):
    # Input data
    mnist = input_data.read_data_sets(params['data_dir'], one_hot=True)
    # Build network
    mnist_network = MnistNetwork(channel_1_num=params['channel_1_num'], channel_2_num=params['channel_2_num'], conv_size=params['conv_size'], hidden_size=params['hidden_size'], pool_size=params['pool_size'], learning_rate=params['learning_rate'])
    mnist_network.build_network()

    test_acc = 0.0
    with tf.Session() as sess:
        # Train network
        mnist_network.train(sess, mnist)
        # Evaluate network
        test_acc = mnist_network.evaluate(mnist)

if __name__ == '__main__':
    params = {'data_dir': '/tmp/tensorflow/mnist/input_data', 'dropout_rate': 0.5, 'channel_1_num': 32, 'channel_2_num': 64, 'conv_size': 5, 'pool_size': 2, 'hidden_size': 1024, 'learning_rate': 1e-4, 'batch_num': 2000, 'batch_size': 32}
    run_trial(params)
```

Note: If you want to see the full implementation, please refer to [examples/trials/mnist/mnist_before.py](https://github.com/Microsoft/nni/tree/master/examples/trials/mnist/mnist_before.py)

The above code can only try one set of parameters at a time, if we want to tune learning rate, we need to manually modify the hyperparameter and start the trial again and again.

NNI is born for helping user do the tuning jobs, the NNI working process is presented below:

```pseudo
input: search space, trial code, config file
output: one optimal hyperparameter configuration

1: For t = 0, 1, 2, ..., maxTrialNum,
2:      hyperparameter = chose a set of parameter from search space
3:      final result = run_trial_and_evaluate(hyperparameter)
4:      report final result to NNI
5:      If reach the upper limit time,
6:          Stop the experiment
7: return hyperparameter value with best final result
```

If you want to use NNI to automatically train your model and find the optimal hyper-parameters, you need to do three changes base on your code:

**Three things required to do when using NNI**

**Step 1**: Give a `Search Space` file in JSON, includes the `name` and the `distribution` (discrete valued or continuous valued) of all the hyperparameters you need to search.

```diff
-   params = {'data_dir': '/tmp/tensorflow/mnist/input_data', 'dropout_rate': 0.5, 'channel_1_num': 32, 'channel_2_num': 64,
-   'conv_size': 5, 'pool_size': 2, 'hidden_size': 1024, 'learning_rate': 1e-4, 'batch_num': 2000, 'batch_size': 32}
+ {
+     "dropout_rate":{"_type":"uniform","_value":[0.5, 0.9]},
+     "conv_size":{"_type":"choice","_value":[2,3,5,7]},
+     "hidden_size":{"_type":"choice","_value":[124, 512, 1024]},
+     "batch_size": {"_type":"choice", "_value": [1, 4, 8, 16, 32]},
+     "learning_rate":{"_type":"choice","_value":[0.0001, 0.001, 0.01, 0.1]}
+ }
```

*Implemented code directory: [search_space.json](https://github.com/Microsoft/nni/tree/master/examples/trials/mnist/search_space.json)*

**Step 2**: Modified your `Trial` file to get the hyperparameter set from NNI and report the final result to NNI.

```diff
+ import nni

  def run_trial(params):
      mnist = input_data.read_data_sets(params['data_dir'], one_hot=True)

      mnist_network = MnistNetwork(channel_1_num=params['channel_1_num'], channel_2_num=params['channel_2_num'], conv_size=params['conv_size'], hidden_size=params['hidden_size'], pool_size=params['pool_size'], learning_rate=params['learning_rate'])
      mnist_network.build_network()

      with tf.Session() as sess:
          mnist_network.train(sess, mnist)
          test_acc = mnist_network.evaluate(mnist)
+         nni.report_final_result(acc)

  if __name__ == '__main__':
-     params = {'data_dir': '/tmp/tensorflow/mnist/input_data', 'dropout_rate': 0.5, 'channel_1_num': 32, 'channel_2_num': 64,
-     'conv_size': 5, 'pool_size': 2, 'hidden_size': 1024, 'learning_rate': 1e-4, 'batch_num': 2000, 'batch_size': 32}
+     params = nni.get_next_parameter()
      run_trial(params)
```

*Implemented code directory: [mnist.py](https://github.com/Microsoft/nni/tree/master/examples/trials/mnist/mnist.py)*

**Step 3**: Define a `config` file in YAML, which declare the `path` to search space and trial, also give `other information` such as tuning algorithm, max trial number and max duration arguments.

```yaml
authorName: default
experimentName: example_mnist
trialConcurrency: 1
maxExecDuration: 1h
maxTrialNum: 10
trainingServicePlatform: local
# The path to Search Space
searchSpacePath: search_space.json
useAnnotation: false
tuner:
  builtinTunerName: TPE
# The path and the running command of trial
trial:
  command: python3 mnist.py
  codeDir: .
  gpuNum: 0
```

Note, **for Windows, you need to change trial command `python3` to `python`**

*Implemented code directory: [config.yml](https://github.com/Microsoft/nni/tree/master/examples/trials/mnist/config.yml)*

All the codes above are already prepared and stored in [examples/trials/mnist/](https://github.com/Microsoft/nni/tree/master/examples/trials/mnist).

#### Linux and MacOS   
Run the **config.yml** file from your command line to start MNIST experiment.

```bash
    nnictl create --config nni/examples/trials/mnist/config.yml
```
#### Windows   
Run the **config_windows.yml** file from your command line to start MNIST experiment.

**Note**, if you're using NNI on Windows, it needs to change `python3` to `python` in the config.yml file, or use the config_windows.yml file to start the experiment.

```bash
    nnictl create --config nni\examples\trials\mnist\config_windows.yml
```

Note, **nnictl** is a command line tool, which can be used to control experiments, such as start/stop/resume an experiment, start/stop NNIBoard, etc. Click [here](Nnictl.md) for more usage of `nnictl`

Wait for the message `INFO: Successfully started experiment!` in the command line. This message indicates that your experiment has been successfully started. And this is what we expected to get:

```text
INFO: Starting restful server...
INFO: Successfully started Restful server!
INFO: Setting local config...
INFO: Successfully set local config!
INFO: Starting experiment...
INFO: Successfully started experiment!
-----------------------------------------------------------------------
The experiment id is egchD4qy
The Web UI urls are: [Your IP]:8080
-----------------------------------------------------------------------

You can use these commands to get more information about the experiment
-----------------------------------------------------------------------
         commands                       description
1. nnictl experiment show        show the information of experiments
2. nnictl trial ls               list all of trial jobs
3. nnictl top                    monitor the status of running experiments
4. nnictl log stderr             show stderr log content
5. nnictl log stdout             show stdout log content
6. nnictl stop                   stop an experiment
7. nnictl trial kill             kill a trial job by id
8. nnictl --help                 get help information about nnictl
-----------------------------------------------------------------------
```

If you prepare `trial`, `search space` and `config` according to the above steps and successfully create a NNI job, NNI will automatically tune the optimal hyper-parameters and run different hyper-parameters sets for each trial according to the requirements you set. You can clearly sees its progress by NNI WebUI.

## WebUI

After you start your experiment in NNI successfully, you can find a message in the command-line interface to tell you `Web UI url` like this:

```text
The Web UI urls are: [Your IP]:8080
```

Open the `Web UI url`(In this information is: `[Your IP]:8080`) in your browser, you can view detail information of the experiment and all the submitted trial jobs as shown below. If you can not open the WebUI link in your terminal, you can refer to [FAQ](FAQ.md).

#### View summary page

Click the tab "Overview".

Information about this experiment will be shown in the WebUI, including the experiment trial profile and search space message. NNI also support `download these information and parameters` through the **Download** button. You can download the experiment result anytime in the middle for the running or at the end of the execution, etc.

![](../img/QuickStart1.png)

Top 10 trials will be listed in the Overview page, you can browse all the trials in "Trials Detail" page.

![](../img/QuickStart2.png)

#### View trials detail page

Click the tab "Default Metric" to see the point graph of all trials. Hover to see its specific default metric and search space message.

![](../img/QuickStart3.png)

Click the tab "Hyper Parameter" to see the parallel graph.

* You can select the percentage to see top trials.
* Choose two axis to swap its positions

![](../img/QuickStart4.png)

Click the tab "Trial Duration" to see the bar graph.

![](../img/QuickStart5.png)

Below is the status of the all trials. Specifically:

* Trial detail: trial's id, trial's duration, start time, end time, status, accuracy and search space file.
* If you run on the OpenPAI platform, you can also see the hdfsLogPath.
* Kill: you can kill a job that status is running.
* Support to search for a specific trial.

![](../img/QuickStart6.png)

* Intermediate Result Graph

![](../img/QuickStart7.png)

## Related Topic

* [Try different Tuners](BuiltinTuner.md)
* [Try different Assessors](BuiltinAssessors.md)
* [How to use command line tool nnictl](Nnictl.md)
* [How to write a trial](Trials.md)
* [How to run an experiment on local (with multiple GPUs)?](LocalMode.md)
* [How to run an experiment on multiple machines?](RemoteMachineMode.md)
* [How to run an experiment on OpenPAI?](PaiMode.md)
* [How to run an experiment on Kubernetes through Kubeflow?](KubeflowMode.md)
* [How to run an experiment on Kubernetes through FrameworkController?](FrameworkControllerMode.md)<|MERGE_RESOLUTION|>--- conflicted
+++ resolved
@@ -10,15 +10,6 @@
 ```
 
 #### Windows
-<<<<<<< HEAD
-If you are using NNI on Windows, you need run below PowerShell command as administrator at first time.
-```bash
-    Set-ExecutionPolicy -ExecutionPolicy Unrestricted
-```
-Then install nni through pip:
-=======
-
->>>>>>> a373dbcb
 ```bash
     python -m pip install --upgrade nni
 ```
